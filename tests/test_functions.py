# MIT License
#
# Copyright (c) 2020 University of Oxford
#
# Permission is hereby granted, free of charge, to any person obtaining a copy
# of this software and associated documentation files (the "Software"), to deal
# in the Software without restriction, including without limitation the rights
# to use, copy, modify, merge, publish, distribute, sublicense, and/or sell
# copies of the Software, and to permit persons to whom the Software is
# furnished to do so, subject to the following conditions:
#
# The above copyright notice and this permission notice shall be included in
# all
# copies or substantial portions of the Software.
#
# THE SOFTWARE IS PROVIDED "AS IS", WITHOUT WARRANTY OF ANY KIND, EXPRESS OR
# IMPLIED, INCLUDING BUT NOT LIMITED TO THE WARRANTIES OF MERCHANTABILITY,
# FITNESS FOR A PARTICULAR PURPOSE AND NONINFRINGEMENT. IN NO EVENT SHALL THE
# AUTHORS OR COPYRIGHT HOLDERS BE LIABLE FOR ANY CLAIM, DAMAGES OR OTHER
# LIABILITY, WHETHER IN AN ACTION OF CONTRACT, TORT OR OTHERWISE, ARISING FROM,
# OUT OF OR IN CONNECTION WITH THE SOFTWARE OR THE USE OR OTHER DEALINGS IN THE
# SOFTWARE.
"""
Test cases for the python API for tsdate.
"""
import unittest
import collections

import numpy as np
import scipy
import tskit  # NOQA
import msprime
import tsinfer

import tsdate
from tsdate.date import (SpansBySamples, PriorParams,
                         ConditionalCoalescentTimes, fill_prior, Likelihoods,
                         LogLikelihoods, LogLikelihoodsStreaming, InOutAlgorithms,
                         NodeGridValues, gamma_approx, constrain_ages_topo)  # NOQA

from tests import utility_functions


class TestBasicFunctions(unittest.TestCase):
    """
    Test for some of the basic functions used in tsdate
    """

    def test_alpha_prob(self):
        self.assertEqual(ConditionalCoalescentTimes.m_prob(2, 2, 3), 1.)
        self.assertEqual(ConditionalCoalescentTimes.m_prob(2, 2, 4), 0.25)

    def test_tau_expect(self):
        self.assertEqual(ConditionalCoalescentTimes.tau_expect(10, 10), 1.8)
        self.assertEqual(ConditionalCoalescentTimes.tau_expect(10, 100), 0.09)
        self.assertEqual(ConditionalCoalescentTimes.tau_expect(100, 100), 1.98)
        self.assertEqual(ConditionalCoalescentTimes.tau_expect(5, 10), 0.4)

    def test_tau_squared_conditional(self):
        self.assertAlmostEqual(
            ConditionalCoalescentTimes.tau_squared_conditional(1, 10), 4.3981418)
        self.assertAlmostEqual(
            ConditionalCoalescentTimes.tau_squared_conditional(100, 100),
            -4.87890977e-18)

    def test_tau_var(self):
        self.assertEqual(
            ConditionalCoalescentTimes.tau_var(2, 2), 1)
        self.assertAlmostEqual(
            ConditionalCoalescentTimes.tau_var(10, 20), 0.0922995960)
        self.assertAlmostEqual(
            ConditionalCoalescentTimes.tau_var(50, 50), 1.15946186)

    def test_gamma_approx(self):
        self.assertEqual(gamma_approx(2, 1), (4., 2.))
        self.assertEqual(gamma_approx(0.5, 0.1), (2.5, 5.0))


class TestNodeTipWeights(unittest.TestCase):
    def verify_weights(self, ts):
        span_data = SpansBySamples(ts)
        # Check all non-sample nodes in a tree are represented
        nonsample_nodes = collections.defaultdict(float)
        for tree in ts.trees():
            for n in tree.nodes():
                if not tree.is_sample(n):
                    # do not count a span of a node where there are no sample descendants
                    if tree.num_samples(n) > 0:
                        nonsample_nodes[n] += tree.span
        self.assertEqual(set(span_data.nodes_to_date), set(nonsample_nodes.keys()))
        for id, span in nonsample_nodes.items():
            self.assertAlmostEqual(span, span_data.node_spans[id])
        for focal_node in span_data.nodes_to_date:
            wt = 0
            for num_samples, weights in span_data.get_weights(focal_node).items():
                self.assertTrue(0 <= focal_node < ts.num_nodes)
                wt += np.sum(weights['weight'])
                self.assertLessEqual(max(weights['descendant_tips']), ts.num_samples)
            self.assertAlmostEqual(wt, 1.0)
        return span_data

    def test_one_tree_n2(self):
        ts = utility_functions.single_tree_ts_n2()
        span_data = self.verify_weights(ts)
        # with a single tree there should only be one weight
        for node in span_data.nodes_to_date:
            self.assertTrue(len(span_data.get_weights(node)), 1)
        self.assertTrue(2 in span_data.get_weights(2)[ts.num_samples]['descendant_tips'])

    def test_one_tree_n3(self):
        ts = utility_functions.single_tree_ts_n3()
        n = ts.num_samples
        span_data = self.verify_weights(ts)
        # with a single tree there should only be one weight
        for node in span_data.nodes_to_date:
            self.assertTrue(len(span_data.get_weights(node)), 1)
        for nd, expd_tips in [
                (4, 3),   # Node 4 (root) expected to have 3 descendant tips
                (3, 2)]:  # Node 3 (1st internal node) expected to have 2 descendant tips
            self.assertTrue(
                np.isin(span_data.get_weights(nd)[n]['descendant_tips'], expd_tips))

    def test_one_tree_n4(self):
        ts = utility_functions.single_tree_ts_n4()
        n = ts.num_samples
        span_data = self.verify_weights(ts)
        # with a single tree there should only be one weight
        for node in span_data.nodes_to_date:
            self.assertTrue(len(span_data.get_weights(node)), 1)
        for nd, expd_tips in [
                (6, 4),   # Node 6 (root) expected to have 4 descendant tips
                (5, 3),   # Node 5 (1st internal node) expected to have 3 descendant tips
                (4, 2)]:  # Node 4 (2nd internal node) expected to have 3 descendant tips
            self.assertTrue(
                np.isin(span_data.get_weights(nd)[n]['descendant_tips'], expd_tips))

    def test_two_trees(self):
        ts = utility_functions.two_tree_ts()
        n = ts.num_samples
        span_data = self.verify_weights(ts)
        self.assertEqual(span_data.lookup_weight(5, n, 3), 1.0)  # Root on R tree
        self.assertEqual(span_data.lookup_weight(4, n, 3), 0.2)  # Root on L tree ...
        # ... but internal node on R tree
        self.assertEqual(span_data.lookup_weight(4, n, 2), 0.8)
        self.assertEqual(span_data.lookup_weight(3, n, 2), 1.0)  # Internal nd on L tree

    def test_missing_tree(self):
        ts = utility_functions.two_tree_ts().keep_intervals(
            [(0, 0.2)], simplify=False)
        n = ts.num_samples
        # Here we have no reference in the trees to node 6
        self.assertRaises(ValueError, SpansBySamples, ts)
        ts = ts.simplify()
        span_data = self.verify_weights(ts)
        # Root on (deleted) R tree is missing
        self.assertTrue(5 not in span_data.nodes_to_date)
        self.assertEqual(span_data.lookup_weight(4, n, 3), 1.0)  # Root on L tree ...
        # ... but internal on (deleted) R tree
        self.assertFalse(np.isin(span_data.get_weights(4)[n]['descendant_tips'], 2))
        self.assertEqual(span_data.lookup_weight(3, n, 2), 1.0)  # Internal nd on L tree

    def test_tree_with_unary_nodes(self):
        ts = utility_functions.single_tree_ts_with_unary()
        n = ts.num_samples
        span_data = self.verify_weights(ts)
        self.assertEqual(span_data.lookup_weight(7, n, 3), 1.0)
        self.assertEqual(span_data.lookup_weight(6, n, 1), 0.5)
        self.assertEqual(span_data.lookup_weight(6, n, 3), 0.5)
        self.assertEqual(span_data.lookup_weight(5, n, 2), 0.5)
        self.assertEqual(span_data.lookup_weight(5, n, 3), 0.5)
        self.assertEqual(span_data.lookup_weight(4, n, 2), 0.75)
        self.assertEqual(span_data.lookup_weight(4, n, 3), 0.25)
        self.assertEqual(span_data.lookup_weight(3, n, 2), 1.0)

    def test_polytomy_tree(self):
        ts = utility_functions.polytomy_tree_ts()
        span_data = self.verify_weights(ts)
        self.assertEqual(span_data.lookup_weight(3, ts.num_samples, 3), 1.0)

    def test_larger_find_node_tip_weights(self):
        ts = msprime.simulate(10, recombination_rate=5,
                              mutation_rate=5, random_seed=123)
        self.assertGreater(ts.num_trees, 1)
        self.verify_weights(ts)

    def test_dangling_nodes_fail(self):
        ts = utility_functions.single_tree_ts_n3()
        # Mark node 0 as a non-sample node, which should make it dangling
        tables = ts.dump_tables()
        flags = tables.nodes.flags
        flags[0] = flags[0] & (~tskit.NODE_IS_SAMPLE)
        tables.nodes.flags = flags
        self.assertRaises(ValueError, self.verify_weights, tables.tree_sequence())

    @unittest.skip("YAN to fix")
    def test_truncated_nodes(self):
        Ne = 1e2
        ts = msprime.simulate(
            10, Ne=Ne, length=400, recombination_rate=1e-4, random_seed=12)
        truncated_ts = utility_functions.truncate_ts_samples(
            ts, average_span=200, random_seed=123)
        span_data = self.verify_weights(truncated_ts)
        raise NotImplementedError(str(span_data))


class TestMakePrior(unittest.TestCase):
    # We only test make_prior() on single trees
    def verify_prior(self, ts, prior_distr):
        # Check prior contains all possible tips
        priors = ConditionalCoalescentTimes(None, prior_distr=prior_distr)
        priors.add(ts.num_samples)
        prior_df = priors[ts.num_samples]
        self.assertEqual(prior_df.shape[0], ts.num_samples + 1)
        return(prior_df)

    def test_one_tree_n2(self):
        ts = utility_functions.single_tree_ts_n2()
        prior = self.verify_prior(ts, 'gamma')
        self.assertTrue(np.allclose(
            prior[2], PriorParams(alpha=1., beta=1., mean=1., var=1.)))
        prior = self.verify_prior(ts, 'lognorm')
        self.assertTrue(np.allclose(
            prior[2], PriorParams(alpha=-0.34657359, beta=0.69314718, mean=1., var=1.)))

    def test_one_tree_n3(self):
        ts = utility_functions.single_tree_ts_n3()
        prior2mv = {'mean': 1/3, 'var': 1/9}
        prior3mv = {'mean': 1+1/3, 'var': 1+1/9}
        prior = self.verify_prior(ts, 'lognorm')
        self.assertTrue(np.allclose(
            prior[2], PriorParams(alpha=-1.44518588, beta=0.69314718, **prior2mv)))
        self.assertTrue(np.allclose(
            prior[3], PriorParams(alpha=0.04492816, beta=0.48550782, **prior3mv)))
        prior = self.verify_prior(ts, 'gamma')
        self.assertTrue(np.allclose(
            prior[2], PriorParams(alpha=1., beta=3., **prior2mv)))
        self.assertTrue(np.allclose(
            prior[3], PriorParams(alpha=1.6, beta=1.2, **prior3mv)))

    def test_one_tree_n4(self):
        ts = utility_functions.single_tree_ts_n4()
        self.skipTest("Fill in values instead of np.nan")
        prior2mv = {'mean': np.nan, 'var': np.nan}
        prior3mv = {'mean': np.nan, 'var': np.nan}
        prior4mv = {'mean': np.nan, 'var': np.nan}

        prior = self.verify_prior(ts, 'lognorm')
        self.assertTrue(np.allclose(
            prior[2], PriorParams(alpha=np.nan, beta=np.nan, **prior2mv)))
        self.assertTrue(np.allclose(
            prior[3], PriorParams(alpha=np.nan, beta=np.nan, **prior3mv)))
        self.assertTrue(np.allclose(
            prior[4], PriorParams(alpha=np.nan, beta=np.nan, **prior4mv)))

        prior = self.verify_prior(ts, 'gamma')
        self.assertTrue(np.allclose(
            prior[2], PriorParams(alpha=np.nan, beta=np.nan, **prior2mv)))
        self.assertTrue(np.allclose(
            prior[3], PriorParams(alpha=np.nan, beta=np.nan, **prior3mv)))
        self.assertTrue(np.allclose(
            prior[4], PriorParams(alpha=np.nan, beta=np.nan, **prior4mv)))

    def test_polytomy_tree(self):
        ts = utility_functions.polytomy_tree_ts()
        self.skipTest("Fill in values instead of np.nan")
        prior3mv = {'mean': np.nan, 'var': np.nan}

        prior = self.verify_prior(ts, 'lognorm')
        self.assertTrue(np.allclose(
            prior[3], PriorParams(alpha=np.nan, beta=np.nan, **prior3mv)))

        prior = self.verify_prior(ts, 'gamma')
        self.assertTrue(np.allclose(
            prior[3], PriorParams(alpha=np.nan, beta=np.nan, **prior3mv)))

    def test_two_tree_ts(self):
        ts = utility_functions.two_tree_ts()
        self.skipTest("Fill in values instead of np.nan")
        prior2mv = {'mean': np.nan, 'var': np.nan}
        prior3mv = {'mean': np.nan, 'var': np.nan}

        prior = self.verify_prior(ts, 'lognorm')
        self.assertTrue(np.allclose(
            prior[2], PriorParams(alpha=np.nan, beta=np.nan, **prior2mv)))
        self.assertTrue(np.allclose(
            prior[3], PriorParams(alpha=np.nan, beta=np.nan, **prior3mv)))

        prior = self.verify_prior(ts, 'gamma')
        self.assertTrue(np.allclose(
            prior[2], PriorParams(alpha=np.nan, beta=np.nan, **prior2mv)))
        self.assertTrue(np.allclose(
            prior[3], PriorParams(alpha=np.nan, beta=np.nan, **prior3mv)))

    def test_single_tree_ts_with_unary(self):
        ts = utility_functions.single_tree_ts_with_unary()
        self.skipTest("Fill in values instead of np.nan")
        prior2mv = {'mean': np.nan, 'var': np.nan}
        prior3mv = {'mean': np.nan, 'var': np.nan}

        prior = self.verify_prior(ts, 'lognorm')
        self.assertTrue(np.allclose(
            prior[2], PriorParams(alpha=np.nan, beta=np.nan, **prior2mv)))
        self.assertTrue(np.allclose(
            prior[3], PriorParams(alpha=np.nan, beta=np.nan, **prior3mv)))

        prior = self.verify_prior(ts, 'gamma')
        self.assertTrue(np.allclose(
            prior[2], PriorParams(alpha=1., beta=3., **prior2mv)))
        self.assertTrue(np.allclose(
            prior[3], PriorParams(alpha=1.6, beta=1.2, **prior3mv)))

    def test_two_tree_mutation_ts(self):
        ts = utility_functions.two_tree_mutation_ts()
        self.skipTest("Fill in values instead of np.nan")
        prior2mv = {'mean': np.nan, 'var': np.nan}
        prior3mv = {'mean': np.nan, 'var': np.nan}

        prior = self.verify_prior(ts, 'lognorm')
        self.assertTrue(np.allclose(
            prior[2], PriorParams(alpha=np.nan, beta=np.nan, **prior2mv)))
        self.assertTrue(np.allclose(
            prior[3], PriorParams(alpha=np.nan, beta=np.nan, **prior3mv)))

        prior = self.verify_prior(ts, 'gamma')
        self.assertTrue(np.allclose(
            prior[2], PriorParams(alpha=1., beta=3., **prior2mv)))
        self.assertTrue(np.allclose(
            prior[3], PriorParams(alpha=1.6, beta=1.2, **prior3mv)))

<<<<<<< HEAD
    def test_precalculated_prior(self):
        # Force approx prior with a tiny n
        fn = ConditionalCoalescentTimes.precalc_approx_fn(10)
        if os.path.isfile(fn):
            self.skipTest("The file {} already exists. Delete before testing".format(fn))
        with self.assertLogs(level="WARNING") as log:
            priors_approx10 = ConditionalCoalescentTimes(10)
            self.assertEqual(len(log.output), 1)
            self.assertIn("user cache", log.output[0])
        priors_approx10.add(10)
        # Check we have created the prior file
        self.assertTrue(os.path.isfile(fn))
        priors_approxNone = ConditionalCoalescentTimes(None)
        priors_approxNone.add(10)
        self.assertTrue(
            np.allclose(priors_approx10[10], priors_approxNone[10], equal_nan=True))
        # Test when using a bigger n that we're using the precalculated version
        priors_approx10.add(100)
        self.assertEquals(priors_approx10[100].shape[0], 100 + 1)
        priors_approxNone.add(100, approximate=False)
        self.assertEquals(priors_approxNone[100].shape[0], 100 + 1)
        self.assertFalse(
            np.allclose(priors_approx10[100], priors_approxNone[100], equal_nan=True))

        priors_approx10.clear_precalculated_prior()
        self.assertFalse(os.path.isfile(fn), "The file " + fn + "should have been " +
                         "deleted, but has not been. Please delete it")

=======
>>>>>>> 8b61483d

class TestMixturePrior(unittest.TestCase):
    alpha_beta = [PriorParams.field_index('alpha'), PriorParams.field_index('beta')]

    def get_mixture_prior_params(self, ts, prior_distr):
        span_data = SpansBySamples(ts)
        priors = ConditionalCoalescentTimes(None, prior_distr=prior_distr)
        priors.add(ts.num_samples, approximate=False)
        mixture_prior = priors.get_mixture_prior_params(span_data)
        return(mixture_prior)

    def test_one_tree_n2(self):
        ts = utility_functions.single_tree_ts_n2()
        mixture_prior = self.get_mixture_prior_params(ts, 'gamma')
        self.assertTrue(
            np.allclose(mixture_prior[2, self.alpha_beta], [1., 1.]))
        mixture_prior = self.get_mixture_prior_params(ts, 'lognorm')
        self.assertTrue(
            np.allclose(mixture_prior[2,  self.alpha_beta], [-0.34657359, 0.69314718]))

    def test_one_tree_n3(self):
        ts = utility_functions.single_tree_ts_n3()
        mixture_prior = self.get_mixture_prior_params(ts, 'gamma')
        self.assertTrue(
            np.allclose(mixture_prior[3, self.alpha_beta], [1., 3.]))
        self.assertTrue(
            np.allclose(mixture_prior[4, self.alpha_beta], [1.6, 1.2]))
        mixture_prior = self.get_mixture_prior_params(ts, 'lognorm')
        self.assertTrue(
            np.allclose(mixture_prior[3, self.alpha_beta], [-1.44518588, 0.69314718]))
        self.assertTrue(
            np.allclose(mixture_prior[4, self.alpha_beta], [0.04492816, 0.48550782]))

    def test_one_tree_n4(self):
        ts = utility_functions.single_tree_ts_n4()
        mixture_prior = self.get_mixture_prior_params(ts, 'gamma')
        self.assertTrue(
            np.allclose(mixture_prior[4, self.alpha_beta], [0.81818182, 3.27272727]))
        self.assertTrue(
            np.allclose(mixture_prior[5, self.alpha_beta], [1.8, 3.6]))
        self.assertTrue(
            np.allclose(mixture_prior[6, self.alpha_beta], [1.97560976, 1.31707317]))

    def test_polytomy_tree(self):
        ts = utility_functions.polytomy_tree_ts()
        mixture_prior = self.get_mixture_prior_params(ts, 'gamma')
        self.assertTrue(
            np.allclose(mixture_prior[3, self.alpha_beta], [1.6, 1.2]))

    def test_two_trees(self):
        ts = utility_functions.two_tree_ts()
        mixture_prior = self.get_mixture_prior_params(ts, 'gamma')
        self.assertTrue(
            np.allclose(mixture_prior[3, self.alpha_beta], [1., 3.]))
        # Node 4 should be a mixture between 2 and 3 tips
        self.assertTrue(
            np.allclose(mixture_prior[4, self.alpha_beta], [0.60377, 1.13207]))
        self.assertTrue(
            np.allclose(mixture_prior[5, self.alpha_beta], [1.6, 1.2]))

    def test_single_tree_ts_with_unary(self):
        ts = utility_functions.single_tree_ts_with_unary()
        mixture_prior = self.get_mixture_prior_params(ts, 'gamma')
        # Root is a 3 tip prior
        self.assertTrue(
            np.allclose(mixture_prior[7, self.alpha_beta], [1.6, 1.2]))
        # Node 6 should be a 50:50 mixture between 1 and 3 tips
        self.assertTrue(
            np.allclose(mixture_prior[6, self.alpha_beta], [0.44444, 0.66666]))
        # Node 5 should be a 50:50 mixture of 2 and 3 tips
        self.assertTrue(
            np.allclose(mixture_prior[5, self.alpha_beta], [0.80645, 0.96774]))
        # Node 4 should be a 75:25 mixture of 2 and 3 tips
        self.assertTrue(
            np.allclose(mixture_prior[4, self.alpha_beta], [0.62025, 1.06329]))
        # Node 3 is a 2 tip prior
        self.assertTrue(
            np.allclose(mixture_prior[3, self.alpha_beta], [1., 3.]))

    def test_two_tree_mutation_ts(self):
        ts = utility_functions.two_tree_mutation_ts()
        mixture_prior = self.get_mixture_prior_params(ts, 'gamma')
        self.assertTrue(
            np.allclose(mixture_prior[3, self.alpha_beta], [1., 3.]))
        # Node 4 should be a mixture between 2 and 3 tips
        self.assertTrue(
            np.allclose(mixture_prior[4, self.alpha_beta], [0.60377, 1.13207]))
        self.assertTrue(
            np.allclose(mixture_prior[5, self.alpha_beta], [1.6, 1.2]))


class TestPriorVals(unittest.TestCase):
    def verify_prior_vals(self, ts, prior_distr):
        span_data = SpansBySamples(ts)
        priors = ConditionalCoalescentTimes(None, prior_distr=prior_distr)
        priors.add(ts.num_samples, approximate=False)
        grid = np.linspace(0, 3, 3)
        mixture_prior = priors.get_mixture_prior_params(span_data)
        nodes_to_date = span_data.nodes_to_date
        prior_vals = fill_prior(mixture_prior, grid, ts, nodes_to_date,
                                prior_distr=prior_distr)
        return prior_vals

    def test_one_tree_n2(self):
        ts = utility_functions.single_tree_ts_n2()
        prior_vals = self.verify_prior_vals(ts, 'gamma')
        self.assertTrue(np.allclose(prior_vals[2], [0, 1, 0.22313016]))

    def test_one_tree_n3(self):
        ts = utility_functions.single_tree_ts_n3()
        prior_vals = self.verify_prior_vals(ts, 'gamma')
        self.assertTrue(np.allclose(prior_vals[3], [0, 1, 0.011109]))
        self.assertTrue(np.allclose(prior_vals[4], [0, 1, 0.3973851]))

    def test_one_tree_n4(self):
        ts = utility_functions.single_tree_ts_n4()
        prior_vals = self.verify_prior_vals(ts, 'gamma')
        self.assertTrue(np.allclose(prior_vals[4], [0, 1, 0.00467134]))
        self.assertTrue(np.allclose(prior_vals[5], [0, 1, 0.02167806]))
        self.assertTrue(np.allclose(prior_vals[6], [0, 1, 0.52637529]))

    def test_polytomy_tree(self):
        ts = utility_functions.polytomy_tree_ts()
        prior_vals = self.verify_prior_vals(ts, 'gamma')
        self.assertTrue(np.allclose(prior_vals[3], [0, 1, 0.3973851]))

    def test_two_tree_ts(self):
        ts = utility_functions.two_tree_ts()
        prior_vals = self.verify_prior_vals(ts, 'gamma')
        self.assertTrue(np.allclose(prior_vals[3], [0, 1, 0.011109]))
        self.assertTrue(np.allclose(prior_vals[4], [0, 1, 0.080002]))
        self.assertTrue(np.allclose(prior_vals[5], [0, 1, 0.3973851]))

    def test_tree_with_unary_nodes(self):
        ts = utility_functions.single_tree_ts_with_unary()
        prior_vals = self.verify_prior_vals(ts, 'gamma')
        self.assertTrue(np.allclose(prior_vals[7], [0, 1, 0.397385]))
        self.assertTrue(np.allclose(prior_vals[6], [0, 1, 0.113122]))
        self.assertTrue(np.allclose(prior_vals[5], [0, 1, 0.164433]))
        self.assertTrue(np.allclose(prior_vals[4], [0, 1, 0.093389]))
        self.assertTrue(np.allclose(prior_vals[3], [0, 1, 0.011109]))


class TestLikelihoodClass(unittest.TestCase):
    def poisson(self, l, x, normalize=True):
        ll = np.exp(-l) * l ** x / scipy.special.factorial(x)
        if normalize:
            return ll / np.max(ll)
        else:
            return ll

    def log_poisson(self, l, x, normalize=True):
        with np.errstate(divide='ignore'):
            ll = np.log(np.exp(-l) * l ** x / scipy.special.factorial(x))
        if normalize:
            return ll - np.max(ll)
        else:
            return ll

    def test_get_mut_edges(self):
        ts = utility_functions.two_tree_mutation_ts()
        mutations_per_edge = Likelihoods.get_mut_edges(ts)
        for e in ts.edges():
            if e.child == 3 and e.parent == 4:
                self.assertEqual(mutations_per_edge[e.id], 2)
            elif e.child == 0 and e.parent == 5:
                self.assertEqual(mutations_per_edge[e.id], 1)
            else:
                self.assertEqual(mutations_per_edge[e.id], 0)

    def test_create_class(self):
        ts = utility_functions.two_tree_mutation_ts()
        grid = np.array([0, 1, 2])
        lik = Likelihoods(ts, grid)
        loglik = LogLikelihoods(ts, grid)
        self.assertRaises(AssertionError, lik.get_mut_lik_fixed_node, ts.edge(0))
        self.assertRaises(AssertionError, lik.get_mut_lik_lower_tri, ts.edge(0))
        self.assertRaises(AssertionError, lik.get_mut_lik_upper_tri, ts.edge(0))
        self.assertRaises(AssertionError, loglik.get_mut_lik_fixed_node, ts.edge(0))
        self.assertRaises(AssertionError, loglik.get_mut_lik_lower_tri, ts.edge(0))
        self.assertRaises(AssertionError, loglik.get_mut_lik_upper_tri, ts.edge(0))

    def test_no_theta_class(self):
        ts = utility_functions.two_tree_mutation_ts()
        grid = np.array([0, 1, 2])
        lik = Likelihoods(ts, grid, theta=None)
        self.assertRaises(RuntimeError, lik.precalculate_mutation_likelihoods)

    def test_precalc_lik_lower(self):
        ts = utility_functions.single_tree_ts_n3()
        grid = np.array([0, 1, 2])
        eps = 0
        theta = 1
        lik = Likelihoods(ts, grid, theta, eps)
        for method in (0, 1, 2):
            # TODO: Remove this loop and hard-code one of the methods after perf testing
            lik.precalculate_mutation_likelihoods(unique_method=method)
            self.assertEquals(ts.num_trees, 1)
            span = ts.first().span
            dt = grid
            num_muts = 0
            n_internal_edges = 0
            expected_lik_dt = self.poisson(dt * (theta / 2 * span), num_muts)
            for edge in ts.edges():
                if ts.node(edge.child).is_sample():
                    self.assertRaises(AssertionError, lik.get_mut_lik_lower_tri, edge)
                    self.assertRaises(AssertionError, lik.get_mut_lik_upper_tri, edge)
                    fixed_edge_lik = lik.get_mut_lik_fixed_node(edge)
                    self.assertTrue(np.allclose(fixed_edge_lik, expected_lik_dt))
                else:
                    n_internal_edges += 1  # only one internal edge in this tree
                    self.assertLessEqual(n_internal_edges, 1)
                    self.assertRaises(AssertionError, lik.get_mut_lik_fixed_node, edge)
                    lower_tri = lik.get_mut_lik_lower_tri(edge)

                    self.assertAlmostEqual(lower_tri[0], expected_lik_dt[0])

                    self.assertAlmostEqual(lower_tri[1], expected_lik_dt[1])
                    self.assertAlmostEqual(lower_tri[2], expected_lik_dt[0])

                    self.assertAlmostEqual(lower_tri[3], expected_lik_dt[2])
                    self.assertAlmostEqual(lower_tri[4], expected_lik_dt[1])
                    self.assertAlmostEqual(lower_tri[5], expected_lik_dt[0])

    def test_precalc_lik_upper_multithread(self):
        ts = utility_functions.two_tree_mutation_ts()
        grid = np.array([0, 1, 2])
        eps = 0
        theta = 1
        for L, pois in [(Likelihoods, self.poisson), (LogLikelihoods, self.log_poisson)]:
            for normalize in (True, False):
                lik = L(ts, grid, theta, eps, normalize=normalize)
                dt = grid
                for num_threads in (None, 1, 2):
                    n_internal_edges = 0
                    lik.precalculate_mutation_likelihoods(num_threads=num_threads)
                    for edge in ts.edges():
                        if not ts.node(edge.child).is_sample():
                            n_internal_edges += 1  # only two internal edges in this tree
                            self.assertLessEqual(n_internal_edges, 2)
                            if edge.parent == 4 and edge.child == 3:
                                num_muts = 2
                            elif edge.parent == 5 and edge.child == 4:
                                num_muts = 0
                            else:
                                self.fail("Unexpected edge")
                            span = edge.right - edge.left
                            expected_lik_dt = pois(
                                dt * (theta / 2 * span), num_muts, normalize=normalize)
                            upper_tri = lik.get_mut_lik_upper_tri(edge)

                            self.assertAlmostEqual(upper_tri[0], expected_lik_dt[0])
                            self.assertAlmostEqual(upper_tri[1], expected_lik_dt[1])
                            self.assertAlmostEqual(upper_tri[2], expected_lik_dt[2])

                            self.assertAlmostEqual(upper_tri[3], expected_lik_dt[0])
                            self.assertAlmostEqual(upper_tri[4], expected_lik_dt[1])

                            self.assertAlmostEqual(upper_tri[5], expected_lik_dt[0])

    def test_tri_functions(self):
        ts = utility_functions.two_tree_mutation_ts()
        grid = np.array([0, 1, 2])
        eps = 0
        theta = 1
        lik = Likelihoods(ts, grid, theta, eps)
        lik.precalculate_mutation_likelihoods()
        for e in ts.edges():
            if e.child == 3 and e.parent == 4:
                exp_branch_muts = 2
                exp_span = 0.2
                self.assertEqual(e.right - e.left, exp_span)
                self.assertEqual(lik.mut_edges[e.id], exp_branch_muts)
                pois_lambda = grid * theta / 2 * exp_span
                cumul_pois = np.cumsum(self.poisson(pois_lambda, exp_branch_muts))
                lower_tri = lik.get_mut_lik_lower_tri(e)
                self.assertTrue(
                    np.allclose(lik.rowsum_lower_tri(lower_tri), cumul_pois))
                upper_tri = lik.get_mut_lik_upper_tri(e)
                self.assertTrue(
                    np.allclose(
                        lik.rowsum_upper_tri(upper_tri)[::-1],
                        cumul_pois))

    def test_no_theta_class_loglikelihood(self):
        ts = utility_functions.two_tree_mutation_ts()
        grid = np.array([0, 1, 2])
        lik = LogLikelihoods(ts, grid, theta=None)
        self.assertRaises(RuntimeError, lik.precalculate_mutation_likelihoods)

    def test_logsumexp(self):
        lls = np.array([0.1, 0.2, 0.5])
        ll_sum = np.sum(lls)
        log_lls = np.log(lls)
        self.assertEqual(LogLikelihoods.logsumexp(log_lls), np.log(ll_sum))

    def test_log_tri_functions(self):
        ts = utility_functions.two_tree_mutation_ts()
        grid = np.array([0, 1, 2])
        eps = 0
        theta = 1
        lik = Likelihoods(ts, grid, theta, eps)
        loglik = LogLikelihoods(ts, grid, theta=theta, eps=eps)
        lik.precalculate_mutation_likelihoods()
        loglik.precalculate_mutation_likelihoods()
        for e in ts.edges():
            if e.child == 3 and e.parent == 4:
                exp_branch_muts = 2
                exp_span = 0.2
                self.assertEqual(e.right - e.left, exp_span)
                self.assertEqual(lik.mut_edges[e.id], exp_branch_muts)
                self.assertEqual(loglik.mut_edges[e.id], exp_branch_muts)
                pois_lambda = grid * theta / 2 * exp_span
                cumul_pois = np.cumsum(self.poisson(pois_lambda, exp_branch_muts))
                lower_tri = lik.get_mut_lik_lower_tri(e)
                lower_tri_log = loglik.get_mut_lik_lower_tri(e)
                self.assertTrue(
                    np.allclose(lik.rowsum_lower_tri(lower_tri), cumul_pois))
                with np.errstate(divide='ignore'):
                    self.assertTrue(
                        np.allclose(loglik.rowsum_lower_tri(lower_tri_log),
                                    np.log(cumul_pois)))
                upper_tri = lik.get_mut_lik_upper_tri(e)
                upper_tri_log = loglik.get_mut_lik_upper_tri(e)
                self.assertTrue(
                    np.allclose(
                        lik.rowsum_upper_tri(upper_tri)[::-1],
                        cumul_pois))
                with np.errstate(divide='ignore'):
                    self.assertTrue(
                        np.allclose(
                            loglik.rowsum_upper_tri(upper_tri_log)[::-1],
                            np.log(cumul_pois)))

    def test_logsumexp_streaming(self):
        lls = np.array([0.1, 0.2, 0.5])
        ll_sum = np.sum(lls)
        log_lls = np.log(lls)
        self.assertTrue(np.allclose(LogLikelihoodsStreaming.logsumexp(log_lls),
                                    np.log(ll_sum)))


class TestNodeGridValuesClass(unittest.TestCase):
    # TODO - needs a few more tests in here
    def test_init(self):
        num_nodes = 5
        ids = np.array([3, 4])
        timepoints = np.array(range(10))
        store = NodeGridValues(num_nodes, ids, timepoints, fill_value=6)
        self.assertEquals(store.grid_data.shape, (len(ids), len(timepoints)))
        self.assertEquals(len(store.fixed_data), (num_nodes-len(ids)))
        self.assertTrue(np.all(store.grid_data == 6))
        self.assertTrue(np.all(store.fixed_data == 6))

        ids = np.array([3, 4], dtype=np.int32)
        store = NodeGridValues(num_nodes, ids, timepoints, fill_value=5)
        self.assertEquals(store.grid_data.shape, (len(ids), len(timepoints)))
        self.assertEquals(len(store.fixed_data), num_nodes-len(ids))
        self.assertTrue(np.all(store.fixed_data == 5))

    def test_set_and_get(self):
        num_nodes = 5
        grid_size = 2
        fill = {}
        for ids in ([3, 4], []):
            np.random.seed(1)
            store = NodeGridValues(
                num_nodes, np.array(ids, dtype=np.int32), np.array(range(grid_size)))
            for i in range(num_nodes):
                fill[i] = np.random.random(grid_size if i in ids else None)
                store[i] = fill[i]
            for i in range(num_nodes):
                self.assertTrue(np.all(fill[i] == store[i]))
        self.assertRaises(IndexError, store.__getitem__, num_nodes)

    def test_bad_init(self):
        ids = [3, 4]
        self.assertRaises(ValueError, NodeGridValues, 3, np.array(ids),
                          np.array([0, 1.2, 2]))
        self.assertRaises(AttributeError, NodeGridValues, 5, np.array(ids), -1)
        self.assertRaises(ValueError, NodeGridValues, 5, np.array([-1]),
                          np.array([0, 1.2, 2]))

    def test_clone(self):
        num_nodes = 10
        grid_size = 2
        ids = [3, 4]
        orig = NodeGridValues(num_nodes, np.array(ids), np.array(range(grid_size)))
        orig[3] = np.array([1, 2])
        orig[4] = np.array([4, 3])
        orig[0] = 1.5
        orig[9] = 2.5
        # test with np.zeros
        clone = NodeGridValues.clone_with_new_data(orig, 0)
        self.assertEquals(clone.grid_data.shape, orig.grid_data.shape)
        self.assertEquals(clone.fixed_data.shape, orig.fixed_data.shape)
        self.assertTrue(np.all(clone.grid_data == 0))
        self.assertTrue(np.all(clone.fixed_data == 0))
        # test with something else
        clone = NodeGridValues.clone_with_new_data(orig, 5)
        self.assertEquals(clone.grid_data.shape, orig.grid_data.shape)
        self.assertEquals(clone.fixed_data.shape, orig.fixed_data.shape)
        self.assertTrue(np.all(clone.grid_data == 5))
        self.assertTrue(np.all(clone.fixed_data == 5))
        # test with different
        scalars = np.arange(num_nodes - len(ids))
        clone = NodeGridValues.clone_with_new_data(orig, 0, scalars)
        self.assertEquals(clone.grid_data.shape, orig.grid_data.shape)
        self.assertEquals(clone.fixed_data.shape, orig.fixed_data.shape)
        self.assertTrue(np.all(clone.grid_data == 0))
        self.assertTrue(np.all(clone.fixed_data == scalars))

        clone = NodeGridValues.clone_with_new_data(
            orig, np.array([[1, 2], [4, 3]]))
        for i in range(num_nodes):
            if i in ids:
                self.assertTrue(np.all(clone[i] == orig[i]))
            else:
                self.assertTrue(np.isnan(clone[i]))
        clone = NodeGridValues.clone_with_new_data(
            orig, np.array([[1, 2], [4, 3]]), 0)
        for i in range(num_nodes):
            if i in ids:
                self.assertTrue(np.all(clone[i] == orig[i]))
            else:
                self.assertEquals(clone[i], 0)

    def test_bad_clone(self):
        num_nodes = 10
        ids = [3, 4]
        orig = NodeGridValues(num_nodes, np.array(ids), np.array([0, 1.2]))
        self.assertRaises(
            ValueError,
            NodeGridValues.clone_with_new_data,
            orig, np.array([[1, 2, 3], [4, 5, 6]]))
        self.assertRaises(
            ValueError,
            NodeGridValues.clone_with_new_data,
            orig, 0, np.array([[1, 2], [4, 5]]))


class TestInsideAlgorithm(unittest.TestCase):
    def run_inside_algorithm(self, ts, prior_distr, normalize=True):
        prior = tsdate.build_prior_grid(ts, timepoints=np.array([0, 1.2, 2]),
                                        approximate_prior=False,
                                        prior_distribution=prior_distr)
        theta = 1
        rho = None
        eps = 1e-6
        lls = Likelihoods(ts, prior.timepoints, theta, eps)
        lls.precalculate_mutation_likelihoods()
        algo = InOutAlgorithms(ts, prior, lls)
        algo.inside_pass(theta, rho, normalize=normalize)
        return algo, prior

    def test_one_tree_n2(self):
        ts = utility_functions.single_tree_ts_n2()
        algo = self.run_inside_algorithm(ts, 'gamma')[0]
        self.assertTrue(np.allclose(algo.inside[2], np.array([0, 1, 0.10664654])))

    def test_one_tree_n3(self):
        ts = utility_functions.single_tree_ts_n3()
        algo = self.run_inside_algorithm(ts, 'gamma')[0]
        self.assertTrue(np.allclose(algo.inside[3], np.array([0, 1, 0.0114771635])))
        self.assertTrue(np.allclose(algo.inside[4], np.array([0, 1, 0.1941815518])))

    def test_one_tree_n4(self):
        ts = utility_functions.single_tree_ts_n4()
        algo = self.run_inside_algorithm(ts, 'gamma')[0]
        self.assertTrue(np.allclose(algo.inside[4], np.array([0, 1, 0.00548801])))
        self.assertTrue(np.allclose(algo.inside[5], np.array([0, 1, 0.0239174])))
        self.assertTrue(np.allclose(algo.inside[6], np.array([0, 1, 0.26222197])))

    def test_polytomy_tree(self):
        ts = utility_functions.polytomy_tree_ts()
        algo = self.run_inside_algorithm(ts, 'gamma')[0]
        self.assertTrue(np.allclose(algo.inside[3], np.array([0, 1, 0.12797265])))

    def test_two_tree_ts(self):
        ts = utility_functions.two_tree_ts()
        algo, prior = self.run_inside_algorithm(ts, 'gamma', normalize=False)
        # Prior[3][1] * Ll_(0->3)(1.2 - 0 + eps) ** 2
        node3_t1 = prior[3][1] * scipy.stats.poisson.pmf(
            0, (1.2 + 1e-6) * 0.5 * 0.2) ** 2
        # Prior[3][2] * sum(Ll_(0->3)(2 - t + eps))
        node3_t2 = prior[3][2] * scipy.stats.poisson.pmf(
            0, (2 + 1e-6) * 0.5 * 0.2) ** 2
        self.assertTrue(np.allclose(algo.inside[3],
                                    np.array([0, node3_t1, node3_t2])))
        """
        Prior[4][1] * (Ll_(2->4)(1.2 - 0 + eps) * (Ll_(1->4)(1.2 - 0 + eps)) *
        (Ll_(3->4)(1.2-1.2+eps) * node3_t1)
        """
        node4_t1 = prior[4][1] * (scipy.stats.poisson.pmf(
            0, (1.2 + 1e-6) * 0.5 * 1) * scipy.stats.poisson.pmf(
            0, (1.2 + 1e-6) * 0.5 * 0.8) *
            ((scipy.stats.poisson.pmf(0, (1e-6) * 0.5 * 0.2) * node3_t1)))
        """
        Prior[4][2] * (Ll_(2->4)(2 - 0 + eps) * Ll_(1->4)(2 - 0 + eps) *
        (sum_(t'<2)(Ll_(3->4)(2-t'+eps) * node3_t))
        """
        node4_t2 = prior[4][2] * (scipy.stats.poisson.pmf(
            0, (2 + 1e-6) * 0.5 * 1) * scipy.stats.poisson.pmf(
            0, (2 + 1e-6) * 0.5 * 0.8) * ((scipy.stats.poisson.pmf(
                0, (0.8 + 1e-6) * 0.5 * 0.2) * node3_t1) +
            (scipy.stats.poisson.pmf(0, (1e-6 + 1e-6) * 0.5 * 0.2) * node3_t2)))
        self.assertTrue(np.allclose(algo.inside[4], np.array([0, node4_t1, node4_t2])))
        """
        Prior[5][1] * (Ll_(4->5)(1.2 - 1.2 + eps) * (node3_t ** 0.8)) *
        (Ll_(0->5)(1.2 - 0 + eps) * 1)
        raising node4_t to 0.8 is geometric scaling
        """
        node5_t1 = prior[5][1] * (scipy.stats.poisson.pmf(
            0, (1e-6) * 0.5 * 0.8) * (node4_t1 ** 0.8)) * (scipy.stats.poisson.pmf(
                0, (1.2 + 1e-6) * 0.5 * 0.8))
        """
        Prior[5][2] * (sum_(t'<1.2)(Ll_(4->5)(1.2 - 0 + eps) * (node3_t ** 0.8)) *
        (Ll_(0->5)(1.2 - 0 + eps) * 1)
        """
        node5_t2 = prior[5][2] * ((scipy.stats.poisson.pmf(
            0, (0.8 + 1e-6) * 0.5 * 0.8) * (node4_t1 ** 0.8)) +
            (scipy.stats.poisson.pmf(0, (1e-6 + 1e-6) * 0.5 * 0.8) *
                (node4_t2 ** 0.8))) * (scipy.stats.poisson.pmf(
                    0, (2 + 1e-6) * 0.5 * 0.8))
        self.assertTrue(np.allclose(algo.inside[5], np.array([0, node5_t1, node5_t2])))

    def test_tree_with_unary_nodes(self):
        ts = utility_functions.single_tree_ts_with_unary()
        algo = self.run_inside_algorithm(ts, 'gamma')[0]
        self.assertTrue(np.allclose(algo.inside[7], np.array([0, 1, 0.25406637])))
        self.assertTrue(np.allclose(algo.inside[6], np.array([0, 1, 0.07506923])))
        self.assertTrue(np.allclose(algo.inside[5], np.array([0, 1, 0.13189998])))
        self.assertTrue(np.allclose(algo.inside[4], np.array([0, 1, 0.07370801])))
        self.assertTrue(np.allclose(algo.inside[3], np.array([0, 1, 0.01147716])))

    def test_two_tree_mutation_ts(self):
        ts = utility_functions.two_tree_mutation_ts()
        algo = self.run_inside_algorithm(ts, 'gamma')[0]
        self.assertTrue(np.allclose(algo.inside[3], np.array([0, 1, 0.02176622])))
        # self.assertTrue(np.allclose(upward[4], np.array([0, 2.90560754e-05, 1])))
        # NB the replacement below has not been hand-calculated
        self.assertTrue(np.allclose(algo.inside[4], np.array([0, 3.63200499e-11, 1])))
        # self.assertTrue(np.allclose(upward[5], np.array([0, 5.65044738e-05, 1])))
        # NB the replacement below has not been hand-calculated
        self.assertTrue(np.allclose(algo.inside[5], np.array([0, 7.06320034e-11, 1])))


class TestOutsideAlgorithm(unittest.TestCase):
    def run_outside_algorithm(self, ts, prior_distr="lognorm"):
        span_data = SpansBySamples(ts)
        priors = ConditionalCoalescentTimes(None, prior_distr)
        priors.add(ts.num_samples, approximate=False)
        grid = np.array([0, 1.2, 2])
        mixture_prior = priors.get_mixture_prior_params(span_data)
        nodes_to_date = span_data.nodes_to_date
        prior_vals = fill_prior(
            mixture_prior, grid, ts, nodes_to_date, prior_distr)
        theta = 1
        rho = None
        eps = 1e-6
        lls = Likelihoods(ts, grid, theta, eps)
        lls.precalculate_mutation_likelihoods()
        algo = InOutAlgorithms(ts, prior_vals, lls)
        algo.inside_pass(theta, rho)
        algo.outside_pass(theta, rho, normalize=False)
        return algo

    def test_one_tree_n2(self):
        ts = utility_functions.single_tree_ts_n2()
        for prior_distr in ('lognorm', 'gamma'):
            algo = self.run_outside_algorithm(ts, prior_distr)
            # Root, should this be 0,1,1 or 1,1,1
            self.assertTrue(np.array_equal(
                            algo.outside[2], np.array([1, 1, 1])))

    def test_one_tree_n3(self):
        ts = utility_functions.single_tree_ts_n3()
        for prior_distr in ('lognorm', 'gamma'):
            algo = self.run_outside_algorithm(ts, prior_distr)
            # self.assertTrue(np.allclose(
            #                  downward[3], np.array([0, 1, 0.33508884])))
            self.assertTrue(np.allclose(algo.outside[4], np.array([1, 1, 1])))
            # self.assertTrue(np.allclose(
            #      posterior[3], np.array([0, 0.99616886, 0.00383114])))
            # self.assertTrue(np.allclose(
            #                 posterior[4], np.array([0, 0.83739361, 0.16260639])))

    def test_one_tree_n4(self):
        ts = utility_functions.single_tree_ts_n4()
        for prior_distr in ('lognorm', 'gamma'):
            algo = self.run_outside_algorithm(ts, prior_distr)
            # self.assertTrue(np.allclose(
            #                 downward[4], np.array([0, 1, 0.02187283])))
            # self.assertTrue(np.allclose(
            #                 downward[5], np.array([0, 1, 0.41703272])))
            # Root, should this be 0,1,1 or 1,1,1
            self.assertTrue(np.allclose(
                            algo.outside[6], np.array([1, 1, 1])))

    def test_outside_before_inside_fails(self):
        ts = utility_functions.single_tree_ts_n2()
        prior = tsdate.build_prior_grid(ts)
        theta = 1
        rho = None
        lls = Likelihoods(ts, prior.timepoints, theta)
        lls.precalculate_mutation_likelihoods()
        algo = InOutAlgorithms(ts, prior, lls)
        self.assertRaises(RuntimeError, algo.outside_pass, theta, rho)


class TestTotalFunctionalValueTree(unittest.TestCase):
    """
    Tests to ensure that we recover the total functional value of the tree.
    We can also recover this property in the tree sequence in the special case where
    all node times are known (or all bar one).
    """

    def find_posterior(self, ts, prior_distr):
        span_data = SpansBySamples(ts)
        priors = ConditionalCoalescentTimes(None, prior_distr=prior_distr)
        priors.add(ts.num_samples, approximate=False)
        grid = np.array([0, 1.2, 2])
        mixture_prior = priors.get_mixture_prior_params(span_data)
        nodes_to_date = span_data.nodes_to_date
        prior_vals = fill_prior(
            mixture_prior, grid, ts, nodes_to_date, prior_distr=prior_distr)
        theta = 1
        rho = None
        eps = 1e-6
        lls = Likelihoods(ts, grid, theta, eps)
        lls.precalculate_mutation_likelihoods()
        algo = InOutAlgorithms(ts, prior_vals, lls)
        algo.inside_pass(theta, rho)
        posterior = algo.outside_pass(theta, rho, normalize=False)
        self.assertTrue(np.array_equal(np.sum(
            algo.inside.grid_data * algo.outside.grid_data, axis=1),
            np.sum(algo.inside.grid_data * algo.outside.grid_data, axis=1)))
        self.assertTrue(np.allclose(np.sum(
            algo.inside.grid_data * algo.outside.grid_data, axis=1),
            np.sum(algo.inside.grid_data[-1])))
        return posterior, algo

    def test_one_tree_n2(self):
        ts = utility_functions.single_tree_ts_n2()
        for distr in ('gamma', 'lognorm'):
            posterior, algo = self.find_posterior(ts, distr)

    def test_one_tree_n3(self):
        ts = utility_functions.single_tree_ts_n3()
        for distr in ('gamma', 'lognorm'):
            posterior, algo = self.find_posterior(ts, distr)

    def test_one_tree_n4(self):
        ts = utility_functions.single_tree_ts_n4()
        for distr in ('gamma', 'lognorm'):
            posterior, algo = self.find_posterior(ts, distr)

    def test_one_tree_n3_mutation(self):
        ts = utility_functions.single_tree_ts_mutation_n3()
        for distr in ('gamma', 'lognorm'):
            posterior, algo = self.find_posterior(ts, distr)

    def test_polytomy_tree(self):
        ts = utility_functions.polytomy_tree_ts()
        for distr in ('gamma', 'lognorm'):
            posterior, algo = self.find_posterior(ts, distr)

    def test_tree_with_unary_nodes(self):
        ts = utility_functions.single_tree_ts_with_unary()
        for distr in ('gamma', 'lognorm'):
            posterior, algo = self.find_posterior(ts, distr)


class TestGilTree(unittest.TestCase):
    """
    Test results against hardcoded values Gil independently worked out
    """

    def test_gil_tree(self):
        for cache_inside in [False, True]:
            ts = utility_functions.gils_example_tree()
            span_data = SpansBySamples(ts)
            prior_distr = 'lognorm'
            priors = ConditionalCoalescentTimes(None, prior_distr=prior_distr)
            priors.add(ts.num_samples, approximate=False)
            grid = np.array([0, 0.1, 0.2, 0.5, 1, 2, 5])
            mixture_prior = priors.get_mixture_prior_params(span_data)
            nodes_to_date = span_data.nodes_to_date
            prior_vals = fill_prior(
                mixture_prior, grid, ts, nodes_to_date, prior_distr)
            prior_vals.grid_data[0] = [0, 0.5, 0.3, 0.1, 0.05, 0.02, 0.03]
            prior_vals.grid_data[1] = [0, 0.05, 0.1, 0.2, 0.45, 0.1, 0.1]
            theta = 2
            rho = None
            eps = 0.01
            lls = Likelihoods(ts, grid, theta, eps, normalize=False)
            lls.precalculate_mutation_likelihoods()
            algo = InOutAlgorithms(ts, prior_vals, lls)
            algo.inside_pass(theta, rho, normalize=False, cache_inside=cache_inside)
            algo.outside_pass(theta, rho, normalize=False)
            self.assertTrue(
                np.allclose(np.sum(algo.inside.grid_data * algo.outside.grid_data,
                                   axis=1), [7.44449E-05, 7.44449E-05]))
            self.assertTrue(
                np.allclose(np.sum(algo.inside.grid_data * algo.outside.grid_data,
                                   axis=1), np.sum(algo.inside.grid_data[-1])))


class TestOutsideEdgesOrdering(unittest.TestCase):
    """
    Test that edges_by_child_desc() and edges_by_child_then_parent_desc() order edges
    correctly.
    """

    def edges_ordering(self, ts, fn):
        fixed_node_set = set(ts.samples())
        prior = tsdate.build_prior_grid(ts)
        theta = None
        liklhd = LogLikelihoods(ts, prior.timepoints, theta, 1e-6, fixed_node_set,
                                progress=False)
        dynamic_prog = InOutAlgorithms(ts, prior, liklhd, progress=False)

        if fn == "outside_pass":
            edges_by_child = dynamic_prog.edges_by_child_desc()
            seen_children = list()
            last_child_time = None

            for child, edges in edges_by_child:
                for edge in edges:
                    self.assertTrue(edge.child not in seen_children)
                cur_child_time = ts.tables.nodes.time[child]
                if last_child_time:
                    self.assertTrue(cur_child_time <= last_child_time)
                seen_children.append(child)
                last_child_time = ts.tables.nodes.time[child]
        elif fn == "outside_maximization":
            edges_by_child = dynamic_prog.edges_by_child_then_parent_desc()
            seen_children = list()
            last_child_time = None

            for child, edges in edges_by_child:
                last_parent_time = None
                for edge in edges:
                    cur_parent_time = ts.tables.nodes.time[edge.parent]
                    if last_parent_time:
                        self.assertTrue(cur_parent_time >= last_parent_time)
                    last_parent_time = cur_parent_time
                self.assertTrue(child not in seen_children)
                cur_child_time = ts.tables.nodes.time[child]
                if last_child_time:
                    self.assertTrue(cur_child_time <= last_child_time)

                seen_children.append(child)
                last_child_time = ts.tables.nodes.time[child]

    def test_two_tree_outside_traversal(self):
        """
        This is for the outside algorithm, where we simply want to traverse the ts
        from oldest child nodes to youngest, grouping all child nodes of same id
        together. In the outside maximization algorithm, we want to traverse the ts from
        oldest child nodes to youngest, grouping all child nodes of same id together.
        """
        ts = utility_functions.two_tree_two_mrcas()
        self.edges_ordering(ts, "outside_pass")
        self.edges_ordering(ts, "outside_maximization")

    def test_simulated_inferred_outside_traversal(self):
        ts = msprime.simulate(500, Ne=10000, length=5e4, mutation_rate=1e-8,
                              recombination_rate=1e-8)
        sample_data = tsinfer.SampleData.from_tree_sequence(ts, use_times=False)
        inferred_ts = tsinfer.infer(sample_data)
        self.edges_ordering(inferred_ts, "outside_pass")
        self.edges_ordering(inferred_ts, "outside_maximization")


class TestMaximization(unittest.TestCase):
    """
    Test the outside maximization function
    """
    def run_outside_maximization(self, ts, prior_distr="lognorm"):
        prior = tsdate.build_prior_grid(ts, prior_distribution=prior_distr)
        theta = 1
        rho = None
        eps = 1e-6
        lls = Likelihoods(ts, prior.timepoints, theta, eps)
        lls.precalculate_mutation_likelihoods()
        algo = InOutAlgorithms(ts, prior, lls)
        algo.inside_pass(theta, rho)
        return lls, algo, algo.outside_maximization(theta)

    def test_one_tree_n2(self):
        ts = utility_functions.single_tree_ts_n2()
        for prior_distr in ('lognorm', 'gamma'):
            lls, algo, maximized_ages = self.run_outside_maximization(ts, prior_distr)
            self.assertTrue(np.array_equal(
                            maximized_ages,
                            np.array([0, 0, lls.timepoints[np.argmax(algo.inside[2])]])))

    def test_one_tree_n3(self):
        ts = utility_functions.single_tree_ts_n3()
        for prior_distr in ('lognorm', 'gamma'):
            lls, algo, maximized_ages = self.run_outside_maximization(ts, prior_distr)
            node_4 = lls.timepoints[np.argmax(algo.inside[4])]
            ll_mut = scipy.stats.poisson.pmf(
                0, (node_4 - lls.timepoints[:np.argmax(algo.inside[4]) + 1] + 1e-6) *
                1 / 2 * 1)
            result = ll_mut / np.max(ll_mut)
            inside_val = algo.inside[3][:(np.argmax(algo.inside[4]) + 1)]
            node_3 = lls.timepoints[np.argmax(
                result[:np.argmax(algo.inside[4]) + 1] * inside_val)]
            self.assertTrue(np.array_equal(
                            maximized_ages,
                            np.array([0, 0, 0, node_3, node_4])))

    def test_two_tree_ts(self):
        ts = utility_functions.two_tree_ts()
        for prior_distr in ('lognorm', 'gamma'):
            lls, algo, maximized_ages = self.run_outside_maximization(ts, prior_distr)
            node_5 = lls.timepoints[np.argmax(algo.inside[5])]
            ll_mut = scipy.stats.poisson.pmf(
                0, (node_5 - lls.timepoints[:np.argmax(algo.inside[5]) + 1] + 1e-6) *
                1 / 2 * 0.8)
            result = ll_mut / np.max(ll_mut)
            inside_val = algo.inside[4][:(np.argmax(algo.inside[5]) + 1)]
            node_4 = lls.timepoints[np.argmax(
                result[:np.argmax(algo.inside[5]) + 1] * inside_val)]
            ll_mut = scipy.stats.poisson.pmf(
                0, (node_4 - lls.timepoints[:np.argmax(algo.inside[4]) + 1] + 1e-6) *
                1 / 2 * 0.2)
            result = ll_mut / np.max(ll_mut)
            inside_val = algo.inside[3][:(np.argmax(algo.inside[4]) + 1)]
            node_3 = lls.timepoints[np.argmax(
                result[:np.argmax(algo.inside[4]) + 1] * inside_val)]
            self.assertTrue(np.array_equal(
                            maximized_ages,
                            np.array([0, 0, 0, node_3, node_4, node_5])))


class TestDate(unittest.TestCase):
    """
    Test inputs to tsdate.date()
    """
    def test_date_input(self):
        ts = utility_functions.single_tree_ts_n2()
        self.assertRaises(ValueError, tsdate.date, ts, 1, method="foobar")

    def test_sample_as_parent_fails(self):
        ts = utility_functions.single_tree_ts_n3_sample_as_parent()
        self.assertRaises(NotImplementedError, tsdate.date, ts, 1)

    def test_recombination_not_implemented(self):
        ts = utility_functions.single_tree_ts_n2()
        self.assertRaises(NotImplementedError, tsdate.date, ts, 1,
                          recombination_rate=1e-8)


class TestBuildPriorGrid(unittest.TestCase):
    """
    Test tsdate.build_prior_grid() works as expected
    """
    def test_bad_timepoints(self):
        ts = msprime.simulate(2)
        for bad in [-1, np.array([1]), np.array([-1, 2, 3]), np.array([1, 1, 1]),
                    "foobar"]:
            self.assertRaises(ValueError, tsdate.build_prior_grid, ts, timepoints=bad)
        for bad in [np.array(["hello", "there"])]:
            self.assertRaises(TypeError, tsdate.build_prior_grid, ts, timepoints=bad)

    def test_bad_prior_distr(self):
        ts = msprime.simulate(2)
        self.assertRaises(ValueError, tsdate.build_prior_grid, ts,
                          prior_distribution="foobar")


class TestConstrainAgesTopo(unittest.TestCase):
    """
    Test constrain_ages_topo works as expected
    """
    def test_constrain_ages_topo(self):
        """
        Set node 3 to be older than node 4 in two_tree_ts
        """
        ts = utility_functions.two_tree_ts()
        post_mn = np.array([0., 0., 0., 2., 1., 3.])
        timepoints = np.array([0, 1, 2])
        eps = 1e-6
        nodes_to_date = np.array([3, 4, 5])
        constrained_ages = constrain_ages_topo(ts, post_mn, timepoints, eps,
                                               nodes_to_date)
        self.assertTrue(np.array_equal(np.array([0., 0., 0., 2., 2.000001, 3.]),
                                       constrained_ages))

    def test_constrain_ages_topo_no_nodes_to_date(self):
        ts = utility_functions.two_tree_ts()
        post_mn = np.array([0., 0., 0., 2., 1., 3.])
        timepoints = np.array([0, 1, 2])
        eps = 1e-6
        nodes_to_date = None
        constrained_ages = constrain_ages_topo(ts, post_mn, timepoints, eps,
                                               nodes_to_date)
        self.assertTrue(np.array_equal(np.array([0., 0., 0., 2., 2.000001, 3.]),
                                       constrained_ages))<|MERGE_RESOLUTION|>--- conflicted
+++ resolved
@@ -327,37 +327,6 @@
         self.assertTrue(np.allclose(
             prior[3], PriorParams(alpha=1.6, beta=1.2, **prior3mv)))
 
-<<<<<<< HEAD
-    def test_precalculated_prior(self):
-        # Force approx prior with a tiny n
-        fn = ConditionalCoalescentTimes.precalc_approx_fn(10)
-        if os.path.isfile(fn):
-            self.skipTest("The file {} already exists. Delete before testing".format(fn))
-        with self.assertLogs(level="WARNING") as log:
-            priors_approx10 = ConditionalCoalescentTimes(10)
-            self.assertEqual(len(log.output), 1)
-            self.assertIn("user cache", log.output[0])
-        priors_approx10.add(10)
-        # Check we have created the prior file
-        self.assertTrue(os.path.isfile(fn))
-        priors_approxNone = ConditionalCoalescentTimes(None)
-        priors_approxNone.add(10)
-        self.assertTrue(
-            np.allclose(priors_approx10[10], priors_approxNone[10], equal_nan=True))
-        # Test when using a bigger n that we're using the precalculated version
-        priors_approx10.add(100)
-        self.assertEquals(priors_approx10[100].shape[0], 100 + 1)
-        priors_approxNone.add(100, approximate=False)
-        self.assertEquals(priors_approxNone[100].shape[0], 100 + 1)
-        self.assertFalse(
-            np.allclose(priors_approx10[100], priors_approxNone[100], equal_nan=True))
-
-        priors_approx10.clear_precalculated_prior()
-        self.assertFalse(os.path.isfile(fn), "The file " + fn + "should have been " +
-                         "deleted, but has not been. Please delete it")
-
-=======
->>>>>>> 8b61483d
 
 class TestMixturePrior(unittest.TestCase):
     alpha_beta = [PriorParams.field_index('alpha'), PriorParams.field_index('beta')]
