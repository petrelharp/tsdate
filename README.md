--- conflicted
+++ resolved
@@ -7,11 +7,7 @@
 ``tsdate`` is a scalable method for estimating the age of ancestral nodes in a 
 [tree sequence](https://tskit.dev/tutorials/what_is.html). The method uses a coalescent prior and updates node times on the basis of the number of mutations along each edge of the tree sequence (i.e. using the "molecular clock").
 
-<<<<<<< HEAD
-The method is designed to operate on the output of [tsinfer](https://tskit.dev/tsinfer/docs/latest/), which efficiently infers tree sequence *topologies* from large genetic datasets.
-=======
 The method is frequently combined with the [tsinfer](https://tsinfer.readthedocs.io/en/latest/) algorithm, which efficiently infers tree sequence *topologies* from large genetic datasets.
->>>>>>> a3880286
 
 Please refer to the [documentation](https://tskit.dev/tsdate/docs/latest/)) for information on installing and using the software.
 
